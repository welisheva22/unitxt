from unitxt.catalog import add_to_catalog
from unitxt.formats import SystemFormat

# see: https://llama.meta.com/docs/model-cards-and-prompt-formats/meta-llama-3/
# According to: https://huggingface.co/blog/llama3#how-to-prompt-llama-3
# The Instruct versions use the following conversation structure:
# <|begin_of_text|><|start_header_id|>system<|end_header_id|>
#
# {{ system_prompt }}<|eot_id|><|start_header_id|>user<|end_header_id|>
#
# {{ user_msg_1 }}<|eot_id|><|start_header_id|>assistant<|end_header_id|>
#
# {{ model_answer_1 }}<|eot_id|>

format = SystemFormat(
    demo_format="<|start_header_id|>user<|end_header_id|>\n\n"
    "{source}<|eot_id|><|start_header_id|>assistant<|end_header_id|>\n\n"
    "{target_prefix}{target}<|eot_id|>",
    model_input_format="<|begin_of_text|><|start_header_id|>system<|end_header_id|>\n\n"
    + "{system_prompt}{instruction}"
    + "<|eot_id|>{demos}<|start_header_id|>user<|end_header_id|>\n\n"
    "{source}<|eot_id|><|start_header_id|>assistant<|end_header_id|>\n\n{target_prefix}",
)

add_to_catalog(
    format,
    "formats.llama3_instruct",
    overwrite=True,
)

format = SystemFormat(
    __description__=""" Format used by Llama3 models in chat mode, where demos are added in the first utterence""",
    demo_format="{source}\n\n{target_prefix}{target}\n\n",
    model_input_format="<|begin_of_text|><|start_header_id|>system<|end_header_id|>\n\n"
    "{system_prompt}{instruction}"
    "<|eot_id|><|start_header_id|>user<|end_header_id|>\n\n"
    "{demos}"
    "{source}<|eot_id|><|start_header_id|>assistant<|end_header_id|>\n\n{target_prefix}",
)

<<<<<<< HEAD
add_to_catalog(format, "formats.llama3_chat_with_system_prompt", overwrite=True)

format = SystemFormat(
    __description__=""" Format used by Llama3 models in multi chat mode, where no demos are used and previous dialog turns are added
    as part of the source field using the demo_format with SerializeDialog. """,
    demo_format="<|start_header_id|>user<|end_header_id|>\n\n{source}<|eot_id|><|start_header_id|>assistant<|end_header_id|>\n\n"
    "{target_prefix}{target}<|eot_id|>",
    model_input_format="<|begin_of_text|><|start_header_id|>system<|end_header_id|>\n"
    "{system_prompt}<|eot_id|>\n"
    "<|start_header_id|>user<|end_header_id|>\n\n"
    "{source}<|eot_id|><|start_header_id|>assistant<|end_header_id|>",
)

add_to_catalog(
    format, "formats.llama3_multi_turn_chat_with_system_prompt", overwrite=True
=======
add_to_catalog(
    format,
    "formats.llama3_instruct_all_demos_in_one_turn",
    overwrite=True,
>>>>>>> d5725450
)<|MERGE_RESOLUTION|>--- conflicted
+++ resolved
@@ -29,7 +29,6 @@
 )
 
 format = SystemFormat(
-    __description__=""" Format used by Llama3 models in chat mode, where demos are added in the first utterence""",
     demo_format="{source}\n\n{target_prefix}{target}\n\n",
     model_input_format="<|begin_of_text|><|start_header_id|>system<|end_header_id|>\n\n"
     "{system_prompt}{instruction}"
@@ -38,26 +37,8 @@
     "{source}<|eot_id|><|start_header_id|>assistant<|end_header_id|>\n\n{target_prefix}",
 )
 
-<<<<<<< HEAD
-add_to_catalog(format, "formats.llama3_chat_with_system_prompt", overwrite=True)
-
-format = SystemFormat(
-    __description__=""" Format used by Llama3 models in multi chat mode, where no demos are used and previous dialog turns are added
-    as part of the source field using the demo_format with SerializeDialog. """,
-    demo_format="<|start_header_id|>user<|end_header_id|>\n\n{source}<|eot_id|><|start_header_id|>assistant<|end_header_id|>\n\n"
-    "{target_prefix}{target}<|eot_id|>",
-    model_input_format="<|begin_of_text|><|start_header_id|>system<|end_header_id|>\n"
-    "{system_prompt}<|eot_id|>\n"
-    "<|start_header_id|>user<|end_header_id|>\n\n"
-    "{source}<|eot_id|><|start_header_id|>assistant<|end_header_id|>",
-)
-
-add_to_catalog(
-    format, "formats.llama3_multi_turn_chat_with_system_prompt", overwrite=True
-=======
 add_to_catalog(
     format,
     "formats.llama3_instruct_all_demos_in_one_turn",
     overwrite=True,
->>>>>>> d5725450
 )