--- conflicted
+++ resolved
@@ -5,25 +5,14 @@
 
 add_to_catalog(
     Task(
-<<<<<<< HEAD
-        inputs={
+        input_fields={
             "context": str,
             "context_type": str,
             "question": str,
             "choices": List[str],
         },
-        outputs={"answer": Union[int, str], "choices": List[str]},
+        reference_fields={"answer": Union[int, str], "choices": List[str]},
         prediction_type=str,
-=======
-        input_fields={
-            "context": "str",
-            "context_type": "str",
-            "question": "str",
-            "choices": "List[str]",
-        },
-        reference_fields={"answer": "Union[int,str]", "choices": "List[str]"},
-        prediction_type="str",
->>>>>>> db595ccc
         metrics=["metrics.accuracy"],
     ),
     "tasks.qa.multiple_choice.with_context",
@@ -33,15 +22,9 @@
 
 add_to_catalog(
     Task(
-<<<<<<< HEAD
-        inputs={"topic": str, "question": str, "choices": List[str]},
-        outputs={"answer": Union[int, str], "choices": List[str]},
+        input_fields={"topic": str, "question": str, "choices": List[str]},
+        reference_fields={"answer": Union[int, str], "choices": List[str]},
         prediction_type=str,
-=======
-        input_fields={"topic": "str", "question": "str", "choices": "List[str]"},
-        reference_fields={"answer": "Union[int,str]", "choices": "List[str]"},
-        prediction_type="str",
->>>>>>> db595ccc
         metrics=["metrics.accuracy"],
     ),
     "tasks.qa.multiple_choice.with_topic",
@@ -50,15 +33,9 @@
 
 add_to_catalog(
     Task(
-<<<<<<< HEAD
-        inputs={"question": str, "choices": List[str]},
-        outputs={"answer": Union[int, str], "choices": List[str]},
+        input_fields={"question": str, "choices": List[str]},
+        reference_fields={"answer": Union[int, str], "choices": List[str]},
         prediction_type=str,
-=======
-        input_fields={"question": "str", "choices": "List[str]"},
-        reference_fields={"answer": "Union[int,str]", "choices": "List[str]"},
-        prediction_type="str",
->>>>>>> db595ccc
         metrics=["metrics.accuracy"],
     ),
     "tasks.qa.multiple_choice.open",
@@ -67,27 +44,15 @@
 
 add_to_catalog(
     Task(
-<<<<<<< HEAD
-        inputs={
+        input_fields={
             "topic": str,
             "context": str,
             "context_type": str,
             "question": str,
             "choices": List[str],
         },
-        outputs={"answer": Union[int, str], "choices": List[str]},
+        reference_fields={"answer": Union[int, str], "choices": List[str]},
         prediction_type=str,
-=======
-        input_fields={
-            "topic": "str",
-            "context": "str",
-            "context_type": "str",
-            "question": "str",
-            "choices": "List[str]",
-        },
-        reference_fields={"answer": "Union[int,str]", "choices": "List[str]"},
-        prediction_type="str",
->>>>>>> db595ccc
         metrics=["metrics.accuracy"],
     ),
     "tasks.qa.multiple_choice.with_context.with_topic",
