from typing import List, Tuple

from unitxt.blocks import Task
from unitxt.catalog import add_to_catalog

add_to_catalog(
    Task(
<<<<<<< HEAD
        inputs={
            "text": str,
            "text_type": str,
            "class_type": str,
            "classes": List[str],
        },
        outputs={
            "text": str,
            "spans_starts": List[int],
            "spans_ends": List[int],
            "labels": List[str],
=======
        input_fields={
            "text": "str",
            "text_type": "str",
            "class_type": "str",
            "classes": "List[str]",
        },
        reference_fields={
            "text": "str",
            "spans_starts": "List[int]",
            "spans_ends": "List[int]",
            "labels": "List[str]",
>>>>>>> db595ccc
        },
        prediction_type=List[Tuple[str, str]],
        metrics=[
            "metrics.ner",
        ],
        augmentable_inputs=["text"],
        defaults={"text_type": "text", "class_type": "entity type"},
    ),
    "tasks.span_labeling.extraction",
    overwrite=True,
)<|MERGE_RESOLUTION|>--- conflicted
+++ resolved
@@ -5,31 +5,17 @@
 
 add_to_catalog(
     Task(
-<<<<<<< HEAD
-        inputs={
+        input_fields={
             "text": str,
             "text_type": str,
             "class_type": str,
             "classes": List[str],
         },
-        outputs={
+        reference_fields={
             "text": str,
             "spans_starts": List[int],
             "spans_ends": List[int],
             "labels": List[str],
-=======
-        input_fields={
-            "text": "str",
-            "text_type": "str",
-            "class_type": "str",
-            "classes": "List[str]",
-        },
-        reference_fields={
-            "text": "str",
-            "spans_starts": "List[int]",
-            "spans_ends": "List[int]",
-            "labels": "List[str]",
->>>>>>> db595ccc
         },
         prediction_type=List[Tuple[str, str]],
         metrics=[
