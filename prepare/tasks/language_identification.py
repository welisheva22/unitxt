from unitxt.blocks import Task
from unitxt.catalog import add_to_catalog

add_to_catalog(
    Task(
<<<<<<< HEAD
        inputs={"text": str},
        outputs={"label": str},
        prediction_type=str,
=======
        input_fields={"text": "str"},
        reference_fields={"label": "str"},
        prediction_type="str",
>>>>>>> db595ccc
        metrics=["metrics.accuracy"],
    ),
    "tasks.language_identification",
    overwrite=True,
)<|MERGE_RESOLUTION|>--- conflicted
+++ resolved
@@ -3,15 +3,9 @@
 
 add_to_catalog(
     Task(
-<<<<<<< HEAD
-        inputs={"text": str},
-        outputs={"label": str},
+        input_fields={"text": str},
+        reference_fields={"label": str},
         prediction_type=str,
-=======
-        input_fields={"text": "str"},
-        reference_fields={"label": "str"},
-        prediction_type="str",
->>>>>>> db595ccc
         metrics=["metrics.accuracy"],
     ),
     "tasks.language_identification",
