from typing import Any, Dict, List

from unitxt.blocks import Task
from unitxt.catalog import add_to_catalog

add_to_catalog(
    Task(
<<<<<<< HEAD
        inputs={"context": str, "context_type": str, "choices": List[str]},
        outputs={"answer": int, "choices": List[str]},
        prediction_type=Any,
=======
        input_fields={"context": "str", "context_type": "str", "choices": "List[str]"},
        reference_fields={"answer": "int", "choices": "List[str]"},
        prediction_type="Any",
>>>>>>> db595ccc
        metrics=["metrics.accuracy"],
    ),
    "tasks.completion.multiple_choice",
    overwrite=True,
)

add_to_catalog(
    Task(
<<<<<<< HEAD
        inputs={"context": str, "context_type": str, "completion_type": str},
        outputs={"completion": str},
        prediction_type=str,
=======
        input_fields={
            "context": "str",
            "context_type": "str",
            "completion_type": "str",
        },
        reference_fields={"completion": "str"},
        prediction_type="str",
>>>>>>> db595ccc
        metrics=["metrics.rouge"],
    ),
    "tasks.completion.abstractive",
    overwrite=True,
)

add_to_catalog(
    Task(
<<<<<<< HEAD
        inputs={"context": str, "context_type": str, "completion_type": str},
        outputs={"completion": str},
        prediction_type=Dict[str, Any],
=======
        input_fields={
            "context": "str",
            "context_type": "str",
            "completion_type": "str",
        },
        reference_fields={"completion": "str"},
        prediction_type="Dict[str,Any]",
>>>>>>> db595ccc
        metrics=["metrics.squad"],
    ),
    "tasks.completion.extractive",
    overwrite=True,
)<|MERGE_RESOLUTION|>--- conflicted
+++ resolved
@@ -5,15 +5,9 @@
 
 add_to_catalog(
     Task(
-<<<<<<< HEAD
-        inputs={"context": str, "context_type": str, "choices": List[str]},
-        outputs={"answer": int, "choices": List[str]},
+        input_fields={"context": str, "context_type": str, "choices": List[str]},
+        reference_fields={"answer": int, "choices": List[str]},
         prediction_type=Any,
-=======
-        input_fields={"context": "str", "context_type": "str", "choices": "List[str]"},
-        reference_fields={"answer": "int", "choices": "List[str]"},
-        prediction_type="Any",
->>>>>>> db595ccc
         metrics=["metrics.accuracy"],
     ),
     "tasks.completion.multiple_choice",
@@ -22,19 +16,13 @@
 
 add_to_catalog(
     Task(
-<<<<<<< HEAD
-        inputs={"context": str, "context_type": str, "completion_type": str},
-        outputs={"completion": str},
+        input_fields={
+            "context": str,
+            "context_type": str,
+            "completion_type": str,
+        },
+        reference_fields={"completion": str},
         prediction_type=str,
-=======
-        input_fields={
-            "context": "str",
-            "context_type": "str",
-            "completion_type": "str",
-        },
-        reference_fields={"completion": "str"},
-        prediction_type="str",
->>>>>>> db595ccc
         metrics=["metrics.rouge"],
     ),
     "tasks.completion.abstractive",
@@ -43,19 +31,13 @@
 
 add_to_catalog(
     Task(
-<<<<<<< HEAD
-        inputs={"context": str, "context_type": str, "completion_type": str},
-        outputs={"completion": str},
+        input_fields={
+            "context": str,
+            "context_type": str,
+            "completion_type": str,
+        },
+        reference_fields={"completion": str},
         prediction_type=Dict[str, Any],
-=======
-        input_fields={
-            "context": "str",
-            "context_type": "str",
-            "completion_type": "str",
-        },
-        reference_fields={"completion": "str"},
-        prediction_type="Dict[str,Any]",
->>>>>>> db595ccc
         metrics=["metrics.squad"],
     ),
     "tasks.completion.extractive",
