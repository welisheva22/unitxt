from typing import List

from unitxt.blocks import Task
from unitxt.catalog import add_to_catalog

add_to_catalog(
    Task(
<<<<<<< HEAD
        inputs={
            "input": str,
            "input_type": str,
            "output_type": str,
            "choices": List[str],
            "instruction": str,
        },
        outputs={
            "choices": List[str],
            "output_choice": int,
        },
=======
        input_fields=["input", "input_type", "output_type", "choices", "instruction"],
        reference_fields=["choices", "output_choice"],
>>>>>>> db595ccc
        metrics=[
            "metrics.accuracy",
        ],
        augmentable_inputs=["input", "instruction"],
    ),
    "tasks.evaluation.preference",
    overwrite=True,
)<|MERGE_RESOLUTION|>--- conflicted
+++ resolved
@@ -5,22 +5,17 @@
 
 add_to_catalog(
     Task(
-<<<<<<< HEAD
-        inputs={
+        input_fields={
             "input": str,
             "input_type": str,
             "output_type": str,
             "choices": List[str],
             "instruction": str,
         },
-        outputs={
+        reference_fields={
             "choices": List[str],
             "output_choice": int,
         },
-=======
-        input_fields=["input", "input_type", "output_type", "choices", "instruction"],
-        reference_fields=["choices", "output_choice"],
->>>>>>> db595ccc
         metrics=[
             "metrics.accuracy",
         ],
