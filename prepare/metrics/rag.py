--- conflicted
+++ resolved
@@ -445,10 +445,6 @@
         metric, f"metrics.rag.response_generation.{axis}.{base_metric}", overwrite=True
     )
 
-<<<<<<< HEAD
-# -----------------------
-# Rag end-to-end metrics in fm-eval format
-
 #############################################
 #### End to end rag metrics #################
 #############################################
@@ -588,7 +584,4 @@
         metric=f"{end_to_end_artifact_names_to_main_metric[artifact_name]}{score_prefix}",
     )
 
-    add_to_catalog(metric, name=artifact_name, overwrite=True)
-=======
-### end to end metrics - fm eval format
->>>>>>> 835c41e0
+    add_to_catalog(metric, name=artifact_name, overwrite=True)