--- conflicted
+++ resolved
@@ -8,11 +8,6 @@
 class TestTasks(UnitxtTestCase):
     def test_task_metrics_type_checking(self):
         operator = Task(
-<<<<<<< HEAD
-            inputs={"input": str},
-            outputs={"label": str},
-            prediction_type=str,
-=======
             input_fields={"input": "str"},
             reference_fields={"label": "str"},
             prediction_type="str",
@@ -32,10 +27,9 @@
 
     def test_task_metrics_type_checking_with_inputs_outputs(self):
         operator = Task(
-            inputs={"input": "str"},
-            outputs={"label": "str"},
-            prediction_type="str",
->>>>>>> db595ccc
+            inputs={"input": str},
+            outputs={"label": str},
+            prediction_type=str,
             metrics=["metrics.wer", "metrics.rouge"],
         )
 
@@ -109,15 +103,9 @@
         ]
 
         operator = Task(
-<<<<<<< HEAD
-            inputs={"input": str, "input_type": str},
-            outputs={"label": int, "labels": List[int]},
+            input_fields={"input": str, "input_type": str},
+            reference_fields={"label": int, "labels": List[int]},
             prediction_type=Any,
-=======
-            input_fields={"input": "str", "input_type": "str"},
-            reference_fields={"label": "int", "labels": "List[int]"},
-            prediction_type="Any",
->>>>>>> db595ccc
             metrics=["metrics.accuracy"],
             defaults={"input_type": "text", "labels": [0, 1, 2]},
         )
@@ -145,7 +133,6 @@
 
     def test_verify_defaults(self):
         operator = Task(
-<<<<<<< HEAD
             inputs={"input": str},
             outputs={"label": int},
             prediction_type=Any,
@@ -175,12 +162,8 @@
 
     def test_verify_defaults_string_type(self):
         operator = Task(
-            inputs={"input": "str"},
-            outputs={"label": "int"},
-=======
             input_fields={"input": "str"},
             reference_fields={"label": "int"},
->>>>>>> db595ccc
             prediction_type="Any",
             metrics=["metrics.accuracy"],
         )
