--- conflicted
+++ resolved
@@ -9,14 +9,10 @@
     F1Micro,
     F1MicroMultiLabel,
     F1Weighted,
-<<<<<<< HEAD
     MeanGroupedAccuracy,
     MeanGroupedAccuracyPDR,
     MeanGroupedStringContainment,
     MeanGroupedStringContainmentPDR,
-    Reward,
-=======
->>>>>>> a576b320
     Rouge,
     Squad,
     TokenOverlap,
@@ -441,96 +437,6 @@
         for target, value in global_targets.items():
             self.assertAlmostEqual(value, outputs[0]["score"]["global"][target])
 
-<<<<<<< HEAD
-    def test_bert_score(self):
-        metric = BertScore(model_name="microsoft/deberta-xlarge-mnli")
-        predictions = ["hello there general dude", "foo bar foobar"]
-        references = [
-            ["hello there general kenobi", "hello there!"],
-            ["foo bar foobar", "foo bar"],
-        ]
-        outputs = apply_metric(
-            metric=metric, predictions=predictions, references=references
-        )
-        global_targets = {"f1": 0.89818, "precision": 0.92830, "recall": 0.92185}
-        for target, value in global_targets.items():
-            self.assertAlmostEqual(
-                value, outputs[0]["score"]["global"][target], places=5
-            )
-
-    def test_sentence_bert(self):
-        metric = SentenceBert(model_name="sentence-transformers/all-mpnet-base-v2")
-        predictions = ["hello there general dude", "foo bar foobar"]
-        references = [
-            ["hello there general kenobi", "hello there!"],
-            ["foo bar foobar", "foo bar"],
-        ]
-        outputs = apply_metric(
-            metric=metric, predictions=predictions, references=references
-        )
-        global_target = 0.85614
-        self.assertAlmostEqual(
-            global_target, outputs[0]["score"]["global"]["score"], places=5
-        )
-
-    def test_reward(self):
-        metric = Reward(model_name="OpenAssistant/reward-model-deberta-v3-large-v2")
-        predictions = ["hello there General Dude", "foo bar foobar"]
-        references = [["How do you greet General Dude"], ["What is your name?"]]
-        outputs = apply_metric(
-            metric=metric, predictions=predictions, references=references
-        )
-        global_target = 0.08608
-        self.assertAlmostEqual(
-            global_target, outputs[0]["score"]["global"]["score"], places=5
-        )
-
-    def test_mean_grouped_accuracy(self):
-        metric = MeanGroupedAccuracy()
-        global_target = 0.225
-        outputs = apply_metric(
-            metric=metric,
-            predictions=GROUPED_INSTANCE_PREDICTIONS,
-            references=GROUPED_INSTANCE_REFERENCES,
-            additional_inputs=GROUPED_INSTANCE_ADDL_INPUTS,
-        )
-        self.assertAlmostEqual(global_target, outputs[0]["score"]["global"]["score"])
-
-    def test_mean_grouped_accuracy_pdr(self):
-        metric = MeanGroupedAccuracyPDR()
-        global_target = 0.8333333333333334
-        outputs = apply_metric(
-            metric=metric,
-            predictions=GROUPED_INSTANCE_PREDICTIONS,
-            references=GROUPED_INSTANCE_REFERENCES,
-            additional_inputs=GROUPED_INSTANCE_ADDL_INPUTS,
-        )
-        self.assertAlmostEqual(global_target, outputs[0]["score"]["global"]["score"])
-
-    def test_mean_grouped_string_containment_accuracy(self):
-        metric = MeanGroupedStringContainment()
-        global_target = 0.4875
-        outputs = apply_metric(
-            metric=metric,
-            predictions=GROUPED_INSTANCE_PREDICTIONS,
-            references=GROUPED_INSTANCE_REFERENCES,
-            additional_inputs=GROUPED_INSTANCE_ADDL_INPUTS,
-        )
-        self.assertAlmostEqual(global_target, outputs[0]["score"]["global"]["score"])
-
-    def test_mean_grouped_string_containment_accuracy_pdr(self):
-        metric = MeanGroupedStringContainmentPDR()
-        global_target = 0.4444444444444445
-        outputs = apply_metric(
-            metric=metric,
-            predictions=GROUPED_INSTANCE_PREDICTIONS,
-            references=GROUPED_INSTANCE_REFERENCES,
-            additional_inputs=GROUPED_INSTANCE_ADDL_INPUTS,
-        )
-        self.assertAlmostEqual(global_target, outputs[0]["score"]["global"]["score"])
-
-=======
->>>>>>> a576b320
 
 class TestConfidenceIntervals(unittest.TestCase):
     def test_confidence_interval_off(self):
