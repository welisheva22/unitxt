--- conflicted
+++ resolved
@@ -14,8 +14,6 @@
         }
         artifact = Artifact.from_dict(args)
 
-<<<<<<< HEAD
-=======
     def test_bad_artifact_recovery_missing_type(self):
         args = {
             "card": "cards.sst2",
@@ -26,7 +24,6 @@
         with self.assertRaises(MissingArtifactType):
             artifact = Artifact.from_dict(args)
 
->>>>>>> fd7707f3
     def test_bad_artifact_recovery_bad_type(self):
         args = {
             "type": "standard_recipe",
