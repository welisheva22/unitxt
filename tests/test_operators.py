import json
import unittest

from src.unitxt.operators import (
    AddFields,
    ApplyMetric,
    ApplyOperatorsField,
    AugmentWhitespace,
    CastFields,
    CopyFields,
    DeterministicBalancer,
    EncodeLabels,
    ExtractFieldValues,
    FilterByListsOfValues,
    FilterByValues,
    FlattenInstances,
    Intersect,
    JoinStr,
    LengthBalancer,
    MapInstanceValues,
    MergeStreams,
    RemoveFields,
    RemoveValues,
    RenameFields,
    Shuffle,
    SplitByValue,
    StreamRefiner,
    TakeByField,
    Unique,
    ZipFieldValues,
)
from src.unitxt.stream import MultiStream, Stream
from src.unitxt.test_utils.operators import (
    apply_operator,
    test_operator,
    test_operator_exception,
)


class TestOperators(unittest.TestCase):
    def compare_streams(self, all, expected_all):
        self.assertEqual(len(all), len(expected_all))
        for input_dict, output_dict in zip(all, expected_all):
            self.assertDictEqual(input_dict, output_dict)

    def test_map_instance_values(self):
        inputs = [
            {"a": 1, "b": 2},
            {"a": 2, "b": 3},
        ]

        targets = [
            {"a": "hi", "b": 2},
            {"a": "bye", "b": 3},
        ]

        test_operator(
            operator=MapInstanceValues(mappers={"a": {"1": "hi", "2": "bye"}}),
            inputs=inputs,
            targets=targets,
            tester=self,
        )

    def test_map_instance_values_without_tester(self):
        inputs = [
            {"a": 1, "b": 2},
            {"a": 2, "b": 3},
        ]

        targets = [
            {"a": "hi", "b": 2},
            {"a": "bye", "b": 3},
        ]

        test_operator(
            operator=MapInstanceValues(mappers={"a": {"1": "hi", "2": "bye"}}), inputs=inputs, targets=targets
        )

    def test_flatten_instances(self):
        inputs = [
            {"a": {"b": 1}},
            {"a": {"b": 2}},
        ]

        targets = [
            {"a...b": 1},
            {"a...b": 2},
        ]

        test_operator(operator=FlattenInstances(sep="..."), inputs=inputs, targets=targets, tester=self)

    def test_filter_by_values(self):
        inputs = [{"a": 1, "b": 2}, {"a": 2, "b": 3}, {"a": 1, "b": 3}]

        targets = [
            {"a": 1, "b": 3},
        ]

        test_operator(
            operator=FilterByValues(required_values={"a": 1, "b": 3}), inputs=inputs, targets=targets, tester=self
        )

        exception_text = "Required filter field ('c') in FilterByValues is not found in {'a': 1, 'b': 2}"
        test_operator_exception(
            operator=FilterByValues(required_values={"c": "5"}),
            inputs=inputs,
            exception_text=exception_text,
            tester=self,
        )

    def test_filter_by_list_of_values(self):
        inputs = [
            {"a": 1, "b": 2},
            {"a": 2, "b": 3},
            {"a": 3, "b": 4},
        ]

        targets = [
            {"a": 2, "b": 3},
            {"a": 3, "b": 4},
        ]

        test_operator(
            operator=FilterByListsOfValues(required_values={"b": ["3", "4"]}),
            inputs=inputs,
            targets=targets,
            tester=self,
        )

        with self.assertRaises(ValueError) as cm:
            test_operator(
                operator=FilterByListsOfValues(required_values={"b": "5"}), inputs=inputs, targets=targets, tester=self
            )
        self.assertEqual(str(cm.exception), "The filter for key ('b') in FilterByListsOfValues is not a list but '5'")

        with self.assertRaises(ValueError) as cm:
            test_operator(
                operator=FilterByListsOfValues(required_values={"c": ["5"]}),
                inputs=inputs,
                targets=targets,
                tester=self,
            )
        self.assertEqual(
            str(cm.exception), "Required filter field ('c') in FilterByListsOfValues is not found in {'a': 1, 'b': 2}"
        )

    def test_intersect(self):
        inputs = [
            {"label": ["a", "b"]},
            {"label": ["a", "c", "d"]},
            {"label": ["a", "b", "f"]},
        ]

        targets = [
            {"label": ["b"]},
            {"label": []},
            {"label": ["b", "f"]},
        ]

        test_operator(
            operator=Intersect(field="label", allowed_values=["b", "f"]),
            inputs=inputs,
            targets=targets,
            tester=self,
        )
        with self.assertRaises(ValueError) as cm:
            test_operator(
                operator=Intersect(field="label", allowed_values=3), inputs=inputs, targets=targets, tester=self
            )
        self.assertEqual(str(cm.exception), "The allowed_values is not a list but '3'")

        with self.assertRaises(ValueError) as cm:
            test_operator(
                operator=Intersect(field="label", allowed_values=["3"], process_every_value=True),
                inputs=inputs,
                targets=targets,
                tester=self,
            )
        self.assertEqual(str(cm.exception), "'process_every_value=True' is not supported in Intersect operator")

        inputs = [
            {"label": "b"},
        ]
        exception_text = "Error processing instance '0' from stream 'test' in Intersect due to: Failed to process 'label' from {'label': 'b'} due to : The value in field is not a list but 'b'"
        test_operator_exception(
            operator=Intersect(field="label", allowed_values=["c"]),
            inputs=inputs,
            exception_text=exception_text,
            tester=self,
        )

    def test_remove_values(self):
        inputs = [
            {"label": ["a", "b"]},
            {"label": ["a", "c", "d"]},
            {"label": ["b", "f"]},
        ]

        targets = [
            {"label": ["a"]},
            {"label": ["a", "c", "d"]},
            {"label": []},
        ]

        test_operator(
            operator=RemoveValues(field="label", unallowed_values=["b", "f"]),
            inputs=inputs,
            targets=targets,
            tester=self,
        )
        with self.assertRaises(ValueError) as cm:
            test_operator(
                operator=RemoveValues(field="label", unallowed_values=3), inputs=inputs, targets=targets, tester=self
            )
        self.assertEqual(str(cm.exception), "The unallowed_values is not a list but '3'")

        with self.assertRaises(ValueError) as cm:
            test_operator(
                operator=RemoveValues(field="label", unallowed_values=["3"], process_every_value=True),
                inputs=inputs,
                targets=targets,
                tester=self,
            )
        self.assertEqual(str(cm.exception), "'process_every_value=True' is not supported in RemoveValues operator")

        inputs = [
            {"label": "b"},
        ]
        exception_text = "Error processing instance '0' from stream 'test' in RemoveValues due to: Failed to process 'label' from {'label': 'b'} due to : The value in field is not a list but 'b'"
        test_operator_exception(
            operator=RemoveValues(field="label", unallowed_values=["c"]),
            inputs=inputs,
            exception_text=exception_text,
            tester=self,
        )

        exception_text = "Error processing instance '0' from stream 'test' in RemoveValues due to: Failed to get 'label2' from {'label': 'b'} due to : query \"label2\" did not match any item in dict: {'label': 'b'}"
        test_operator_exception(
            operator=RemoveValues(field="label2", unallowed_values=["c"]),
            inputs=inputs,
            exception_text=exception_text,
            tester=self,
        )

    def test_apply_value_operators_field(self):
        inputs = [
            {"a": 111, "b": 2, "c": "processors.to_string"},
            {"a": 222, "b": 3, "c": "processors.to_string"},
        ]

        targets = [
            {"a": "111", "b": 2, "c": "processors.to_string"},
            {"a": "222", "b": 3, "c": "processors.to_string"},
        ]

        test_operator(
            operator=ApplyOperatorsField(inputs_fields=["a"], operators_field="c", default_operators=["add"]),
            inputs=inputs,
            targets=targets,
            tester=self,
        )

    def test_add_fields(self):
        inputs = [
            {"a": 1, "b": 2},
            {"a": 2, "b": 3},
        ]

        targets = [
            {"a": 1, "b": 2, "c": 3},
            {"a": 2, "b": 3, "c": 3},
        ]

        test_operator(operator=AddFields(fields={"c": 3}), inputs=inputs, targets=targets, tester=self)

    def test_remove_fields(self):
        inputs = [
            {"a": 1, "b": 2},
            {"a": 2, "b": 3},
        ]

        targets = [
            {"a": 1},
            {"a": 2},
        ]

        test_operator(operator=RemoveFields(fields=["b"]), inputs=inputs, targets=targets, tester=self)

    def test_unique_on_single_field(self):
        inputs = [
            {"a": 1, "b": 2},
            {"a": 2, "b": 3},
            {"a": 2, "b": 4},
        ]

        targets = {(1,), (2,)}

        outputs = apply_operator(
            operator=Unique(fields=["a"]),
            inputs=inputs,
        )

        self.assertSetEqual(set(outputs), targets)

    def test_unique_on_multiple_fields(self):
        inputs = [
            {"a": 1, "b": 2},
            {"a": 2, "b": 3},
            {"a": 2, "b": 4},
            {"a": 1, "b": 2},
        ]
        fields = ["a", "b"]
        targets = {(1, 2), (2, 3), (2, 4)}

        outputs = apply_operator(
            operator=Unique(fields=fields),
            inputs=inputs,
        )

        self.assertSetEqual(set(outputs), targets)

    def test_split_by_value(self):
        inputs = [
            {"a": 1, "b": 4},
            {"a": 2, "b": 3},
            {"a": 2, "b": 4},
        ]

        outputs = apply_operator(operator=SplitByValue(fields="a"), inputs=inputs, return_multi_stream=True)

        self.assertSetEqual(set(outputs.keys()), {"test_1", "test_2"})

        outputs_1 = list(outputs["test_1"])
        self.assertEqual(len(outputs_1), 1)

        outputs_2 = list(outputs["test_2"])
        self.assertEqual(len(outputs_2), 2)

        for input_dict, ouput_dict in zip(inputs, outputs_1):
            self.assertDictEqual(input_dict, ouput_dict)

        for input_dict, ouput_dict in zip(inputs[1:], outputs_2):
            self.assertDictEqual(input_dict, ouput_dict)

    def test_merge(self):
        # Test with default params
        input_multi_stream = MultiStream(
            {"test": [{"field": "test1"}], "validation": [{"field": "validation1"}], "train": [{"field": "train1"}]}
        )
        output_multi_stream = MergeStreams()(input_multi_stream)
        self.assertListEqual(list(output_multi_stream.keys()), ["all"])
        all = list(output_multi_stream["all"])
        expected_all = [
            {"field": "test1", "origin": "test"},
            {"field": "validation1", "origin": "validation"},
            {"field": "train1", "origin": "train"},
        ]
        self.compare_streams(all, expected_all)

        # test with parameters
        input_multi_stream = MultiStream(
            {"test": [{"field": "test1"}], "validation": [{"field": "validation1"}], "train": [{"field": "train1"}]}
        )
        output_multi_stream = MergeStreams(
            streams_to_merge=["test", "train"], new_stream_name="merged", add_origin_stream_name=False
        )(input_multi_stream)
        self.assertListEqual(list(output_multi_stream.keys()), ["merged"])
        merged = list(output_multi_stream["merged"])
        expected_merged = [{"field": "test1"}, {"field": "train1"}]
        self.compare_streams(merged, expected_merged)

    def test_extract_values(self):
        input_multi_stream1 = MultiStream(
            {
                "test": [{"animal": "shark"}],
                "validation": [{"animal": "cat"}],
                "train": [
                    {"animal": "fish"},
                    {"animal": "dog"},
                    {"animal": "dog"},
                    {"animal": "cat"},
                    {"animal": "dog"},
                    {"animal": "cat"},
                    {"animal": "sheep"},
                    {"animal": "cat"},
                    {"animal": "fish"},
                    {"animal": "shark"},
                ],
            }
        )
        output_multi_stream = ExtractFieldValues(
            stream_name="train", field="animal", to_field="most_common_animals", overall_top_frequency_percent=80
        ).process(input_multi_stream1)
        expected_output1 = {
            "test": [{"animal": "shark", "most_common_animals": ["dog", "cat", "fish"]}],
            "validation": [{"animal": "cat", "most_common_animals": ["dog", "cat", "fish"]}],
            "train": [
                {"animal": "fish", "most_common_animals": ["dog", "cat", "fish"]},
                {"animal": "dog", "most_common_animals": ["dog", "cat", "fish"]},
                {"animal": "dog", "most_common_animals": ["dog", "cat", "fish"]},
                {"animal": "cat", "most_common_animals": ["dog", "cat", "fish"]},
                {"animal": "dog", "most_common_animals": ["dog", "cat", "fish"]},
                {"animal": "cat", "most_common_animals": ["dog", "cat", "fish"]},
                {"animal": "sheep", "most_common_animals": ["dog", "cat", "fish"]},
                {"animal": "cat", "most_common_animals": ["dog", "cat", "fish"]},
                {"animal": "fish", "most_common_animals": ["dog", "cat", "fish"]},
                {"animal": "shark", "most_common_animals": ["dog", "cat", "fish"]},
            ],
        }
        self.assertDictEqual(
            output_multi_stream,
            expected_output1,
            "expected to see: \n"
            + json.dumps(expected_output1)
            + "\n but instead, received: \n"
            + json.dumps(output_multi_stream),
        )
        # with minimum frequency limit
        output_multi_stream = ExtractFieldValues(
            stream_name="train",
            field="animal",
            to_field="most_common_animals",
            min_frequency_percent=25,
        ).process(input_multi_stream1)
        expected_output2 = {
            "test": [{"animal": "shark", "most_common_animals": ["dog", "cat"]}],
            "validation": [{"animal": "cat", "most_common_animals": ["dog", "cat"]}],
            "train": [
                {"animal": "fish", "most_common_animals": ["dog", "cat"]},
                {"animal": "dog", "most_common_animals": ["dog", "cat"]},
                {"animal": "dog", "most_common_animals": ["dog", "cat"]},
                {"animal": "cat", "most_common_animals": ["dog", "cat"]},
                {"animal": "dog", "most_common_animals": ["dog", "cat"]},
                {"animal": "cat", "most_common_animals": ["dog", "cat"]},
                {"animal": "sheep", "most_common_animals": ["dog", "cat"]},
                {"animal": "cat", "most_common_animals": ["dog", "cat"]},
                {"animal": "fish", "most_common_animals": ["dog", "cat"]},
                {"animal": "shark", "most_common_animals": ["dog", "cat"]},
            ],
        }
        self.assertDictEqual(
            output_multi_stream,
            expected_output2,
            "expected to see: \n"
            + json.dumps(expected_output2)
            + "\n but instead, received: \n"
            + json.dumps(output_multi_stream),
        )
        # with list values
        input_multi_stream2 = MultiStream(
            {
                "test": [{"field": ["a", "b", "c"]}],
                "validation": [{"field": ["d", "e", "f"]}],
                "train": [
                    # Individual value members and their overall frequency, in train:
                    # h: 6
                    # m: 6
                    # j: 3
                    # i: 3
                    # k: 3
                    # o: 3
                    # p: 3
                    # q: 2
                    # r: 2
                    # s: 2
                    # t: 1
                    # u:1
                    # v:1
                    # Tuples in train:
                    # ["h", "i", "j"] : 3
                    # ["k", "h", "m"]: 3
                    # ["m", "o", "p"] : 3
                    # ["q", "r", "s"] : 2
                    # ["t","u","v"] : 1
                    {"field": ["t", "u", "v"]},
                    {"field": ["h", "i", "j"]},
                    {"field": ["k", "h", "m"]},
                    {"field": ["m", "o", "p"]},
                    {"field": ["m", "o", "p"]},
                    {"field": ["h", "i", "j"]},
                    {"field": ["q", "r", "s"]},
                    {"field": ["k", "h", "m"]},
                    {"field": ["h", "i", "j"]},
                    {"field": ["q", "r", "s"]},
                    {"field": ["k", "h", "m"]},
                    {"field": ["m", "o", "p"]},
                ],
            }
        )
        # with lists, treated as single elements
        output_multi_stream = ExtractFieldValues(
            stream_name="train",
            field="field",
            to_field="most_common_lists",
            overall_top_frequency_percent=90,
            process_every_value=False,
        ).process(input_multi_stream2)

        expected_output3 = {
            "test": [
                {
                    "field": ["a", "b", "c"],
                    "most_common_lists": [["h", "i", "j"], ["k", "h", "m"], ["m", "o", "p"], ["q", "r", "s"]],
                }
            ],
            "validation": [
                {
                    "field": ["d", "e", "f"],
                    "most_common_lists": [["h", "i", "j"], ["k", "h", "m"], ["m", "o", "p"], ["q", "r", "s"]],
                }
            ],
            "train": [
                {
                    "field": ["t", "u", "v"],
                    "most_common_lists": [["h", "i", "j"], ["k", "h", "m"], ["m", "o", "p"], ["q", "r", "s"]],
                },
                {
                    "field": ["h", "i", "j"],
                    "most_common_lists": [["h", "i", "j"], ["k", "h", "m"], ["m", "o", "p"], ["q", "r", "s"]],
                },
                {
                    "field": ["k", "h", "m"],
                    "most_common_lists": [["h", "i", "j"], ["k", "h", "m"], ["m", "o", "p"], ["q", "r", "s"]],
                },
                {
                    "field": ["m", "o", "p"],
                    "most_common_lists": [["h", "i", "j"], ["k", "h", "m"], ["m", "o", "p"], ["q", "r", "s"]],
                },
                {
                    "field": ["m", "o", "p"],
                    "most_common_lists": [["h", "i", "j"], ["k", "h", "m"], ["m", "o", "p"], ["q", "r", "s"]],
                },
                {
                    "field": ["h", "i", "j"],
                    "most_common_lists": [["h", "i", "j"], ["k", "h", "m"], ["m", "o", "p"], ["q", "r", "s"]],
                },
                {
                    "field": ["q", "r", "s"],
                    "most_common_lists": [["h", "i", "j"], ["k", "h", "m"], ["m", "o", "p"], ["q", "r", "s"]],
                },
                {
                    "field": ["k", "h", "m"],
                    "most_common_lists": [["h", "i", "j"], ["k", "h", "m"], ["m", "o", "p"], ["q", "r", "s"]],
                },
                {
                    "field": ["h", "i", "j"],
                    "most_common_lists": [["h", "i", "j"], ["k", "h", "m"], ["m", "o", "p"], ["q", "r", "s"]],
                },
                {
                    "field": ["q", "r", "s"],
                    "most_common_lists": [["h", "i", "j"], ["k", "h", "m"], ["m", "o", "p"], ["q", "r", "s"]],
                },
                {
                    "field": ["k", "h", "m"],
                    "most_common_lists": [["h", "i", "j"], ["k", "h", "m"], ["m", "o", "p"], ["q", "r", "s"]],
                },
                {
                    "field": ["m", "o", "p"],
                    "most_common_lists": [["h", "i", "j"], ["k", "h", "m"], ["m", "o", "p"], ["q", "r", "s"]],
                },
            ],
        }

        self.assertDictEqual(
            output_multi_stream,
            expected_output3,
            "expected to see: \n"
            + json.dumps(expected_output3)
            + "\n but instead, received: \n"
            + json.dumps(output_multi_stream),
        )

        # finally, with lists and with process_every_value=True
        output_multi_stream = ExtractFieldValues(
            stream_name="train",
            field="field",
            to_field="most_common_individuals",
            overall_top_frequency_percent=90,
            process_every_value=True,
        ).process(input_multi_stream2)

        expected_output4 = {
            "test": [
                {
                    "field": ["a", "b", "c"],
                    "most_common_lists": [["h", "i", "j"], ["k", "h", "m"], ["m", "o", "p"], ["q", "r", "s"]],
                    "most_common_individuals": ["h", "m", "i", "j", "k", "o", "p", "q", "r", "s"],
                }
            ],
            "validation": [
                {
                    "field": ["d", "e", "f"],
                    "most_common_lists": [["h", "i", "j"], ["k", "h", "m"], ["m", "o", "p"], ["q", "r", "s"]],
                    "most_common_individuals": ["h", "m", "i", "j", "k", "o", "p", "q", "r", "s"],
                }
            ],
            "train": [
                {
                    "field": ["t", "u", "v"],
                    "most_common_lists": [["h", "i", "j"], ["k", "h", "m"], ["m", "o", "p"], ["q", "r", "s"]],
                    "most_common_individuals": ["h", "m", "i", "j", "k", "o", "p", "q", "r", "s"],
                },
                {
                    "field": ["h", "i", "j"],
                    "most_common_lists": [["h", "i", "j"], ["k", "h", "m"], ["m", "o", "p"], ["q", "r", "s"]],
                    "most_common_individuals": ["h", "m", "i", "j", "k", "o", "p", "q", "r", "s"],
                },
                {
                    "field": ["k", "h", "m"],
                    "most_common_lists": [["h", "i", "j"], ["k", "h", "m"], ["m", "o", "p"], ["q", "r", "s"]],
                    "most_common_individuals": ["h", "m", "i", "j", "k", "o", "p", "q", "r", "s"],
                },
                {
                    "field": ["m", "o", "p"],
                    "most_common_lists": [["h", "i", "j"], ["k", "h", "m"], ["m", "o", "p"], ["q", "r", "s"]],
                    "most_common_individuals": ["h", "m", "i", "j", "k", "o", "p", "q", "r", "s"],
                },
                {
                    "field": ["m", "o", "p"],
                    "most_common_lists": [["h", "i", "j"], ["k", "h", "m"], ["m", "o", "p"], ["q", "r", "s"]],
                    "most_common_individuals": ["h", "m", "i", "j", "k", "o", "p", "q", "r", "s"],
                },
                {
                    "field": ["h", "i", "j"],
                    "most_common_lists": [["h", "i", "j"], ["k", "h", "m"], ["m", "o", "p"], ["q", "r", "s"]],
                    "most_common_individuals": ["h", "m", "i", "j", "k", "o", "p", "q", "r", "s"],
                },
                {
                    "field": ["q", "r", "s"],
                    "most_common_lists": [["h", "i", "j"], ["k", "h", "m"], ["m", "o", "p"], ["q", "r", "s"]],
                    "most_common_individuals": ["h", "m", "i", "j", "k", "o", "p", "q", "r", "s"],
                },
                {
                    "field": ["k", "h", "m"],
                    "most_common_lists": [["h", "i", "j"], ["k", "h", "m"], ["m", "o", "p"], ["q", "r", "s"]],
                    "most_common_individuals": ["h", "m", "i", "j", "k", "o", "p", "q", "r", "s"],
                },
                {
                    "field": ["h", "i", "j"],
                    "most_common_lists": [["h", "i", "j"], ["k", "h", "m"], ["m", "o", "p"], ["q", "r", "s"]],
                    "most_common_individuals": ["h", "m", "i", "j", "k", "o", "p", "q", "r", "s"],
                },
                {
                    "field": ["q", "r", "s"],
                    "most_common_lists": [["h", "i", "j"], ["k", "h", "m"], ["m", "o", "p"], ["q", "r", "s"]],
                    "most_common_individuals": ["h", "m", "i", "j", "k", "o", "p", "q", "r", "s"],
                },
                {
                    "field": ["k", "h", "m"],
                    "most_common_lists": [["h", "i", "j"], ["k", "h", "m"], ["m", "o", "p"], ["q", "r", "s"]],
                    "most_common_individuals": ["h", "m", "i", "j", "k", "o", "p", "q", "r", "s"],
                },
                {
                    "field": ["m", "o", "p"],
                    "most_common_lists": [["h", "i", "j"], ["k", "h", "m"], ["m", "o", "p"], ["q", "r", "s"]],
                    "most_common_individuals": ["h", "m", "i", "j", "k", "o", "p", "q", "r", "s"],
                },
            ],
        }
        self.assertDictEqual(
            output_multi_stream,
            expected_output4,
            "expected to see: \n"
            + json.dumps(expected_output4)
            + "\n but instead, received: \n"
            + json.dumps(output_multi_stream),
        )

        with self.assertRaises(ValueError):
            output_multi_stream = ExtractFieldValues(
                stream_name="train",
                field="animal",
                to_field="most_common_individuals",
                overall_top_frequency_percent=90,
                process_every_value=True,
            ).process(input_multi_stream1)

        with self.assertRaises(AssertionError):
            output_multi_stream = ExtractFieldValues(
                stream_name="train",
                field="animal",
                to_field="most_common_individuals",
                overall_top_frequency_percent=90,
                min_frequency_percent=25,
            ).process(input_multi_stream1)
        with self.assertRaises(AssertionError):
            output_multi_stream = ExtractFieldValues(
                stream_name="train",
                field="animal",
                to_field="most_common_individuals",
                overall_top_frequency_percent=120,
            ).process(input_multi_stream1)
        with self.assertRaises(AssertionError):
            output_multi_stream = ExtractFieldValues(
                stream_name="train",
                field="animal",
                to_field="most_common_individuals",
                min_frequency_percent=-2,
            ).process(input_multi_stream1)

    def test_shuffle(self):
        inputs = [{"a": i} for i in range(15)]

        outputs = apply_operator(operator=Shuffle(page_size=10), inputs=inputs)

        inputs = [instance["a"] for instance in inputs]
        outputs = [instance["a"] for instance in outputs]

        self.assertNotEqual(inputs, outputs)
        self.assertSetEqual(set(inputs), set(outputs))

        # test no mixing between pages:
        page_1_inputs = inputs[:10]
        page_2_inputs = inputs[10:]
        page_1_outputs = outputs[:10]
        page_2_outputs = outputs[10:]

        self.assertSetEqual(set(page_1_inputs), set(page_1_outputs))
        self.assertSetEqual(set(page_2_inputs), set(page_2_outputs))

        inputs_outputs_intersection = set(page_1_inputs).intersection(set(page_2_outputs))
        self.assertSetEqual(inputs_outputs_intersection, set())

        inputs_outputs_intersection = set(page_2_inputs).intersection(set(page_1_outputs))
        self.assertSetEqual(inputs_outputs_intersection, set())

    def test_cast_fields(self):
        inputs = [
            {"a": "0.5", "b": "2"},
            {"a": "fail", "b": "fail"},
        ]

        targets = [
            {"a": 0.5, "b": 2},
            {"a": 0.0, "b": 0},
        ]

        test_operator(
            operator=CastFields(fields={"a": "float", "b": "int"}, failure_defaults={"a": 0.0, "b": 0}),
            inputs=inputs,
            targets=targets,
            tester=self,
        )

    def test_test_cast_fields_casting_failure(self):
        inputs = [
            {"a": "0.5", "b": "2"},
            {"a": "fail", "b": "fail"},
        ]

        with self.assertRaises(ValueError):
            outputs = apply_operator(operator=CastFields(fields={"a": "float", "b": "int"}), inputs=inputs)

    def test_rename_fields(self):
        inputs = [
            {"a": 1, "b": 2},
            {"a": 2, "b": 3},
        ]

        targets = [
            {"a": 1, "c": 2},
            {"a": 2, "c": 3},
        ]

        test_operator(operator=RenameFields(field_to_field={"b": "c"}), inputs=inputs, targets=targets, tester=self)

    def test_copy_paste_fields(self):
        inputs = [
            {"a": [1, 3]},
            {"a": [2, 4]},
        ]

        targets = [{"a": 1}, {"a": 2}]

        test_operator(
            operator=CopyFields(field_to_field={"a/0": "a"}, use_query=True),
            inputs=inputs,
            targets=targets,
            tester=self,
        )

    def test_copy_paste_same_name2(self):
        inputs = [
            {"a": "test"},
            {"a": "pest"},
        ]

        targets = [{"a": {"x": "test"}}, {"a": {"x": "pest"}}]

        test_operator(
            operator=CopyFields(field_to_field={"a": "a/x"}, use_query=True),
            inputs=inputs,
            targets=targets,
            tester=self,
        )

    def test_label_encoder(self):
        inputs = [
            {"prediction": "red", "references": ["red", "blue"]},
            {"prediction": "blue", "references": ["blue"]},
            {"prediction": "green", "references": ["red"]},
        ]

        targets = [
            {"prediction": 0, "references": [0, 1]},
            {"prediction": 1, "references": [1]},
            {"prediction": 2, "references": [0]},
        ]

        test_operator(
            operator=EncodeLabels(fields=["prediction", "references/*"]), inputs=inputs, targets=targets, tester=self
        )

    def test_join_str(self):
        inputs = [
            {"a": [1, 3]},
            {"a": [2, 4]},
        ]

        targets = [
            {"a": [1, 3], "b": "1,3"},
            {"a": [2, 4], "b": "2,4"},
        ]

        test_operator(
            operator=JoinStr(field_to_field={"a": "b"}, separator=","), inputs=inputs, targets=targets, tester=self
        )

    def test_zip_fields(self):
        inputs = [
            {"a": [1, 3], "b": [1, 3]},
            {"a": [2, 4], "b": [2, 4]},
        ]

        targets = [
            {"a": [1, 3], "b": [1, 3], "c": [(1, 1), (3, 3)]},
            {"a": [2, 4], "b": [2, 4], "c": [(2, 2), (4, 4)]},
        ]

        test_operator(
            operator=ZipFieldValues(fields=["a", "b"], to_field="c", use_query=True),
            inputs=inputs,
            targets=targets,
            tester=self,
        )

    def test_take_by_field(self):
        inputs = [
            {"a": [1, 3], "b": 0},
            {"a": {"a": 1}, "b": "a"},
        ]

        targets = [
            {"a": [1, 3], "b": 0, "c": 1},
            {"a": {"a": 1}, "b": "a", "c": 1},
        ]

        test_operator(
            operator=TakeByField(field="a", index="b", to_field="c", use_query=True),
            inputs=inputs,
            targets=targets,
            tester=self,
        )

    def test_stream_refiner(self):
        refiner = StreamRefiner()

        ms = MultiStream.from_iterables({"train": [{"x": 0}, {"x": 1}], "test": [{"x": 2}, {"x": 3}]}, copying=True)

        refiner.apply_to_streams = ["train"]
        refiner.max_instances = 1

        refined_ms = refiner(ms)

        train = list(refined_ms["train"])
        self.assertEqual(len(train), 1)

        test = list(refined_ms["test"])
        self.assertEqual(len(test), 2)

    def test_deterministic_balancer_empty_stream(self):
        inputs = []

        targets = []

        test_operator(
            operator=DeterministicBalancer(fields=["a", "b"]),
            inputs=inputs,
            targets=targets,
            tester=self,
        )

    def test_deterministic_balancer(self):
        inputs = [
            {"a": [1, 3], "b": 0, "id": 0},
            {"a": [1, 3], "b": 0, "id": 1},
            {"a": {"a": 1}, "b": "a", "id": 2},
        ]

        targets = [
            {"a": [1, 3], "b": 0, "id": 0},
            {"a": {"a": 1}, "b": "a", "id": 2},
        ]

        test_operator(
            operator=DeterministicBalancer(fields=["a", "b"]),
            inputs=inputs,
            targets=targets,
            tester=self,
        )

    def test_length_balancer(self):
        inputs = [
            {"a": [1, 3], "b": 0, "id": 0},
            {"a": [1, 3], "b": 0, "id": 1},
            {"a": [], "b": "a", "id": 2},
        ]

        targets = [
            {"a": [1, 3], "b": 0, "id": 0},
            {"a": [], "b": "a", "id": 2},
        ]

        test_operator(
            operator=LengthBalancer(fields=["a"], segments_boundaries=[1]),
            inputs=inputs,
            targets=targets,
            tester=self,
        )

    def test_augment_whitespace_model_input(self):
        source = "The dog ate my cat"
        inputs = [{"source": source}]

        operator = AugmentWhitespace(augment_model_input=True)
        outputs = apply_operator(operator, inputs)
        assert outputs[0]["source"] != source, f"Source of f{outputs} is equal to f{source} and was not augmented"
        normalized_output_source = outputs[0]["source"].split()
        normalized_input_source = source.split()
        assert (
            normalized_output_source == normalized_input_source
        ), f"{normalized_output_source} is not equal to f{normalized_input_source}"

    def test_augment_whitespace_task_input_with_error(self):
        text = "The dog ate my cat"
        inputs = [{"inputs": {"text": text}}]
        operator = AugmentWhitespace(augment_task_input=True)
        operator.set_task_input_fields(["sentence"])
        with self.assertRaises(ValueError):
            outputs = apply_operator(operator, inputs)

    def test_augment_whitespace_task_input(self):
        text = "The dog ate my cat"
        inputs = [{"inputs": {"text": text}}]
        operator = AugmentWhitespace(augment_task_input=True)
        operator.set_task_input_fields(["text"])
        outputs = apply_operator(operator, inputs)
        normalized_output_source = outputs[0]["inputs"]["text"].split()
        normalized_input_source = text.split()
        assert (
            normalized_output_source == normalized_input_source
        ), f"{normalized_output_source} is not equal to f{normalized_input_source}"

<<<<<<< HEAD

class TestApplyMetric(unittest.TestCase):
    def _test_apply_metric(self, metrics, expected_score_name, expected_score_value, calc_confidence_intervals=False):
        inputs = [
            {"prediction": "0", "references": ["1"], "metrics": metrics},
            {"prediction": "1", "references": ["1"], "metrics": metrics},
            {"prediction": "0", "references": ["2"], "metrics": metrics},
            {"prediction": "0", "references": ["0"], "metrics": metrics},
        ]
        output = apply_operator(
            operator=ApplyMetric(metric_field="metrics", calc_confidence_intervals=calc_confidence_intervals),
            inputs=inputs,
        )
        global_metric_result = output[0]["score"]["global"]
        self.assertEqual(global_metric_result["score"], expected_score_value)
        self.assertEqual(global_metric_result["score_name"], expected_score_name)
        self.assertEqual(global_metric_result[expected_score_name], expected_score_value)
        self.assertEqual("score_ci_low" in global_metric_result, calc_confidence_intervals)
        self.assertEqual("score_ci_high" in global_metric_result, calc_confidence_intervals)
        return global_metric_result

    def test_apply_metric_with_empty_metric(self):
        """
        Test applying a metric for one metric, given as a string.
        """
        try:
            self._test_apply_metric(metrics="", expected_score_name="accuracy", expected_score_value=0.5)
        except Exception as e:
            self.assertEqual(
                str(e),
                "Missing metric names in field 'metrics' and instance '{'prediction': '0', 'references': ['1'], 'metrics': ''}'.",
            )

    def test_apply_metric_with_single_string_metric(self):
        """
        Test applying a metric for one metric, given as a string.
        """
        self._test_apply_metric(metrics="metrics.accuracy", expected_score_name="accuracy", expected_score_value=0.5)

    def test_apply_metric_with_confience_intervals(self):
        """
        Test applying a metric for one metric, given as a string.
        """
        self._test_apply_metric(
            metrics="metrics.accuracy",
            expected_score_name="accuracy",
            expected_score_value=0.5,
            calc_confidence_intervals=True,
        )

    def test_apply_metric_with_a_metric_pipeline_and_no_confidence_intervals(self):
        """
        Test applying a metric for one metric, given as a string.
        The metric here is a MetricPipeline
        """
        self._test_apply_metric(metrics="metrics.squad", expected_score_name="f1", expected_score_value=0.5)

    def test_apply_metric_with_two_metrics_and_no_confidence_intervals(self):
        global_metric_result = self._test_apply_metric(
            metrics=["metrics.accuracy", "metrics.f1_macro"], expected_score_name="accuracy", expected_score_value=0.5
        )
        # check that the second score is present too
        self.assertAlmostEqual(global_metric_result["f1_macro"], 0.388, delta=2)
=======
    def test_augment_whitespace_with_none_text_error(self):
        text = None
        inputs = [{"inputs": {"text": text}}]
        operator = AugmentWhitespace(augment_task_input=True)
        operator.set_task_input_fields(["text"])
        exception_text = "Error processing instance '0' from stream 'test' in AugmentWhitespace due to: Error augmenting value 'None' from 'inputs/text' in instance: {'inputs': {'text': None}}"
        test_operator_exception(
            operator,
            inputs,
            tester=self,
            exception_text=exception_text,
        )

    def test_test_operator_without_tester_param(self):
        text = None
        inputs = [{"inputs": {"text": text}}]
        operator = AugmentWhitespace(augment_task_input=True)
        operator.set_task_input_fields(["text"])
        exception_text = "Error processing instance '0' from stream 'test' in AugmentWhitespace due to: Error augmenting value 'None' from 'inputs/text' in instance: {'inputs': {'text': None}}"

        test_operator_exception(
            operator,
            inputs,
            exception_text=exception_text,
        )

    def test_test_operator_unexpected_pass(self):
        text = "Should be ok"
        inputs = [{"inputs": {"text": text}}]
        operator = AugmentWhitespace(augment_task_input=True)
        operator.set_task_input_fields(["text"])
        exception_text = "Error processing instance '0' from stream 'test' in AugmentWhitespace due to: Error augmenting value 'None' from 'inputs/text' in instance: {'inputs': {'text': None}}"

        try:
            test_operator_exception(
                operator,
                inputs,
                exception_text=exception_text,
            )
        except Exception as e:
            self.assertEqual(
                str(e),
                "Did not receive expected exception Error processing instance '0' from stream 'test' in AugmentWhitespace due to: Error augmenting value 'None' from 'inputs/text' in instance: {'inputs': {'text': None}}",
            )
>>>>>>> b7c8f3a4
<|MERGE_RESOLUTION|>--- conflicted
+++ resolved
@@ -961,7 +961,51 @@
             normalized_output_source == normalized_input_source
         ), f"{normalized_output_source} is not equal to f{normalized_input_source}"
 
-<<<<<<< HEAD
+    def test_augment_whitespace_with_none_text_error(self):
+        text = None
+        inputs = [{"inputs": {"text": text}}]
+        operator = AugmentWhitespace(augment_task_input=True)
+        operator.set_task_input_fields(["text"])
+        exception_text = "Error processing instance '0' from stream 'test' in AugmentWhitespace due to: Error augmenting value 'None' from 'inputs/text' in instance: {'inputs': {'text': None}}"
+        test_operator_exception(
+            operator,
+            inputs,
+            tester=self,
+            exception_text=exception_text,
+        )
+
+    def test_test_operator_without_tester_param(self):
+        text = None
+        inputs = [{"inputs": {"text": text}}]
+        operator = AugmentWhitespace(augment_task_input=True)
+        operator.set_task_input_fields(["text"])
+        exception_text = "Error processing instance '0' from stream 'test' in AugmentWhitespace due to: Error augmenting value 'None' from 'inputs/text' in instance: {'inputs': {'text': None}}"
+
+        test_operator_exception(
+            operator,
+            inputs,
+            exception_text=exception_text,
+        )
+
+    def test_test_operator_unexpected_pass(self):
+        text = "Should be ok"
+        inputs = [{"inputs": {"text": text}}]
+        operator = AugmentWhitespace(augment_task_input=True)
+        operator.set_task_input_fields(["text"])
+        exception_text = "Error processing instance '0' from stream 'test' in AugmentWhitespace due to: Error augmenting value 'None' from 'inputs/text' in instance: {'inputs': {'text': None}}"
+
+        try:
+            test_operator_exception(
+                operator,
+                inputs,
+                exception_text=exception_text,
+            )
+        except Exception as e:
+            self.assertEqual(
+                str(e),
+                "Did not receive expected exception Error processing instance '0' from stream 'test' in AugmentWhitespace due to: Error augmenting value 'None' from 'inputs/text' in instance: {'inputs': {'text': None}}",
+            )
+
 
 class TestApplyMetric(unittest.TestCase):
     def _test_apply_metric(self, metrics, expected_score_name, expected_score_value, calc_confidence_intervals=False):
@@ -1024,50 +1068,4 @@
             metrics=["metrics.accuracy", "metrics.f1_macro"], expected_score_name="accuracy", expected_score_value=0.5
         )
         # check that the second score is present too
-        self.assertAlmostEqual(global_metric_result["f1_macro"], 0.388, delta=2)
-=======
-    def test_augment_whitespace_with_none_text_error(self):
-        text = None
-        inputs = [{"inputs": {"text": text}}]
-        operator = AugmentWhitespace(augment_task_input=True)
-        operator.set_task_input_fields(["text"])
-        exception_text = "Error processing instance '0' from stream 'test' in AugmentWhitespace due to: Error augmenting value 'None' from 'inputs/text' in instance: {'inputs': {'text': None}}"
-        test_operator_exception(
-            operator,
-            inputs,
-            tester=self,
-            exception_text=exception_text,
-        )
-
-    def test_test_operator_without_tester_param(self):
-        text = None
-        inputs = [{"inputs": {"text": text}}]
-        operator = AugmentWhitespace(augment_task_input=True)
-        operator.set_task_input_fields(["text"])
-        exception_text = "Error processing instance '0' from stream 'test' in AugmentWhitespace due to: Error augmenting value 'None' from 'inputs/text' in instance: {'inputs': {'text': None}}"
-
-        test_operator_exception(
-            operator,
-            inputs,
-            exception_text=exception_text,
-        )
-
-    def test_test_operator_unexpected_pass(self):
-        text = "Should be ok"
-        inputs = [{"inputs": {"text": text}}]
-        operator = AugmentWhitespace(augment_task_input=True)
-        operator.set_task_input_fields(["text"])
-        exception_text = "Error processing instance '0' from stream 'test' in AugmentWhitespace due to: Error augmenting value 'None' from 'inputs/text' in instance: {'inputs': {'text': None}}"
-
-        try:
-            test_operator_exception(
-                operator,
-                inputs,
-                exception_text=exception_text,
-            )
-        except Exception as e:
-            self.assertEqual(
-                str(e),
-                "Did not receive expected exception Error processing instance '0' from stream 'test' in AugmentWhitespace due to: Error augmenting value 'None' from 'inputs/text' in instance: {'inputs': {'text': None}}",
-            )
->>>>>>> b7c8f3a4
+        self.assertAlmostEqual(global_metric_result["f1_macro"], 0.388, delta=2)