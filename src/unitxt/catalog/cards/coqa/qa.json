{
    "__type__": "task_card",
    "loader": {
        "__type__": "load_hf",
        "path": "stanfordnlp/coqa"
    },
    "preprocess_steps": [
        "splitters.small_no_test",
        {
            "__type__": "set",
            "fields": {
                "context_type": "story"
            }
        },
        {
            "__type__": "zip_field_values",
            "fields": [
                "questions",
                "answers/input_text"
            ],
            "to_field": "dialog"
        },
        {
            "__type__": "dictify",
            "field": "dialog",
            "with_keys": [
                "user",
                "system"
            ],
            "process_every_value": true
        },
        {
            "__type__": "duplicate_by_sub_lists",
            "field": "dialog"
        },
        {
            "__type__": "get",
            "field": "dialog",
            "item": -1,
            "to_field": "last_turn"
        },
        {
<<<<<<< HEAD
            "type": "slice",
            "field": "dialog",
            "start": 0,
            "stop": -1,
            "to_field": "dialog"
        },
        {
            "type": "copy",
=======
            "__type__": "copy",
>>>>>>> d5725450
            "field_to_field": {
                "last_turn/user": "question",
                "last_turn/system": "answer"
            }
        },
        {
            "__type__": "wrap",
            "field": "answer",
            "inside": "list",
            "to_field": "answers"
        },
        {
            "__type__": "serialize_dialog",
            "field": "dialog",
            "to_field": "context",
            "context_field": "story"
        }
    ],
    "task": "tasks.qa.with_context.extractive",
    "templates": "templates.qa.with_context.all",
    "__tags__": {
        "annotations_creators": "crowdsourced",
        "arxiv": [
            "1808.07042",
            "1704.04683",
            "1506.03340"
        ],
        "flags": [
            "conversational-qa"
        ],
        "language": "en",
        "language_creators": "found",
        "license": "other",
        "multilinguality": "monolingual",
        "region": "us",
        "size_categories": "1K<n<10K",
        "source_datasets": [
            "extended|race",
            "extended|cnn_dailymail",
            "extended|wikipedia",
            "extended|other"
        ],
        "task_categories": "question-answering",
        "task_ids": "extractive-qa"
    },
    "__description__": "CoQA is a large-scale dataset for building Conversational Question Answering systems. \nOur dataset contains 127k questions with answers, obtained from 8k conversations about text passages from seven diverse domains. The questions are conversational, and the answers are free-form text with their corresponding evidence highlighted in the passage. Supported Tasks and Leaderboards More Information Needed… See the full description on the dataset page: https://huggingface.co/datasets/stanfordnlp/coqa."
}<|MERGE_RESOLUTION|>--- conflicted
+++ resolved
@@ -40,18 +40,14 @@
             "to_field": "last_turn"
         },
         {
-<<<<<<< HEAD
-            "type": "slice",
+            "__type__": "slice",
             "field": "dialog",
             "start": 0,
             "stop": -1,
             "to_field": "dialog"
         },
         {
-            "type": "copy",
-=======
             "__type__": "copy",
->>>>>>> d5725450
             "field_to_field": {
                 "last_turn/user": "question",
                 "last_turn/system": "answer"
