{
    "type": "input_output_template",
    "input_format": "Classify the {type_of_class} of following {text_type} to one of these options: {classes}. Text: {text}",
    "output_format": "{label}",
    "postprocessors": [
<<<<<<< HEAD
        "processors.take_first_non_empty_line"
=======
        "processors.take_first_non_empty_line",
        "processors.lower_case_till_punc"
>>>>>>> 5a9078c3
    ]
}<|MERGE_RESOLUTION|>--- conflicted
+++ resolved
@@ -3,11 +3,8 @@
     "input_format": "Classify the {type_of_class} of following {text_type} to one of these options: {classes}. Text: {text}",
     "output_format": "{label}",
     "postprocessors": [
-<<<<<<< HEAD
-        "processors.take_first_non_empty_line"
-=======
+
         "processors.take_first_non_empty_line",
         "processors.lower_case_till_punc"
->>>>>>> 5a9078c3
     ]
 }