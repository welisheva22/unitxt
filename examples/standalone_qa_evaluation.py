--- conflicted
+++ resolved
@@ -24,15 +24,9 @@
     loader=LoadFromDictionary(data=data),
     # Define the QA task input and output and metrics.
     task=Task(
-<<<<<<< HEAD
-        inputs={"question": str},
-        outputs={"answer": str},
+        input_fields={"question": str},
+        reference_fields={"answer": str},
         prediction_type=str,
-=======
-        input_fields={"question": "str"},
-        reference_fields={"answer": "str"},
-        prediction_type="str",
->>>>>>> db595ccc
         metrics=["metrics.accuracy"],
     ),
     # Create a simple template that formats the input.
